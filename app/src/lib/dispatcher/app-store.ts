--- conflicted
+++ resolved
@@ -1161,14 +1161,16 @@
     return gitStore.clearContextualCommitMessage(repository)
   }
 
-<<<<<<< HEAD
   public _endWelcomeFlow(): Promise<void> {
     this.showWelcomeFlow = false
 
     this.emitUpdate()
 
     localStorage.setItem(HasShownWelcomeFlowKey, '1')
-=======
+
+    return Promise.resolve()
+  }
+
   public _setSidebarWidth(width: number): Promise<void> {
     this.sidebarWidth = width
     localStorage.setItem(sidebarWidthConfigKey, width.toString())
@@ -1181,7 +1183,6 @@
     this.sidebarWidth = defaultSidebarWidth
     localStorage.removeItem(sidebarWidthConfigKey)
     this.emitUpdate()
->>>>>>> edc6cdc1
 
     return Promise.resolve()
   }
