import { User } from '../models/user'
import { CommitIdentity } from '../models/commit-identity'
import { IDiff } from '../models/diff'
import { Repository } from '../models/repository'
import { IAheadBehind } from './git'
import { Branch } from '../models/branch'
import { Tip } from '../models/tip'
import { Commit } from '../models/commit'
import { FileChange, WorkingDirectoryStatus, WorkingDirectoryFileChange } from '../models/status'
import { CloningRepository, ICloningRepositoryState, IGitHubUser } from './dispatcher'
import { ICommitMessage } from './dispatcher/git-store'
import { IMenu } from '../models/app-menu'
import { IRemote } from '../models/remote'

export { ICloningRepositoryState }
export { ICommitMessage }
export { IAheadBehind }

export enum SelectionType {
  Repository,
  CloningRepository,
}

export type PossibleSelections = { type: SelectionType.Repository, repository: Repository, state: IRepositoryState } |
                                 { type: SelectionType.CloningRepository, repository: CloningRepository, state: ICloningRepositoryState }

/** All of the shared app state. */
export interface IAppState {
  readonly users: ReadonlyArray<User>
  readonly repositories: ReadonlyArray<Repository | CloningRepository>

  readonly selectedState: PossibleSelections | null

  readonly showWelcomeFlow: boolean
  readonly loading: boolean
  readonly currentPopup: Popup | null
  readonly currentFoldout: Foldout | null

  /**
   * A list of currently open menus with their selected items
   * in the application menu.
   *
   * The semantics around what constitues an open menu and how
   * selection works is defined by the AppMenu class and the
   * individual components transforming that state.
   *
   * Note that as long as the renderer has received an application
   * menu from the main process there will always be one menu
   * "open", that is the root menu which can't be closed. In other
   * words, a non-zero length appMenuState does not imply that the
   * application menu should be visible. Currently thats defined by
   * whether the app menu is open as a foldout (see currentFoldout).
   *
   * Not applicable on macOS unless the in-app application menu has
   * been explicitly enabled for testing purposes.
   */
  readonly appMenuState: ReadonlyArray<IMenu>

  readonly errors: ReadonlyArray<IAppError>

  /** Map from the emoji shortcut (e.g., :+1:) to the image's local path. */
  readonly emoji: Map<string, string>

  /**
   * The width of the repository sidebar.
   *
   * This affects the changes and history sidebar
   * as well as the first toolbar section which contains
   * repo selection on all platforms and repo selection and
   * app menu on Windows.
   *
   * Lives on IAppState as opposed to IRepositoryState
   * because it's used in the toolbar as well as the
   * repository.
   */
  readonly sidebarWidth: number

  /** The width of the commit summary column in the history view */
  readonly commitSummaryWidth: number

  /** Whether we should hide the toolbar (and show inverted window controls) */
  readonly titleBarStyle: 'light' | 'dark'

  /**
   * Used to add a highlight class to the app menu toolbar icon
   * when the Alt key is pressed. Only applicable on non-macOS
   * platforms.
   */
  readonly highlightAppMenuToolbarButton: boolean
}

export interface IAppError {
  /** The name of the error. This is for application use only. */
  readonly name: string

  /** The user-facing message. */
  readonly message: string
}

export enum PopupType {
<<<<<<< HEAD
  CreateBranch = 1,
=======
  AddRepository = 1,
>>>>>>> 885a0ffd
  RenameBranch,
  DeleteBranch,
  ConfirmDiscardChanges,
  UpdateAvailable,
  Preferences,
  MergeBranch,
  RepositorySettings,
}

<<<<<<< HEAD
export type Popup = { type: PopupType.CreateBranch, repository: Repository } |
=======
export type Popup = { type: PopupType.AddRepository } |
>>>>>>> 885a0ffd
                    { type: PopupType.RenameBranch, repository: Repository, branch: Branch } |
                    { type: PopupType.DeleteBranch, repository: Repository, branch: Branch } |
                    { type: PopupType.ConfirmDiscardChanges, repository: Repository, files: ReadonlyArray<WorkingDirectoryFileChange> } |
                    { type: PopupType.UpdateAvailable } |
                    { type: PopupType.Preferences } |
                    { type: PopupType.MergeBranch, repository: Repository } |
                    { type: PopupType.RepositorySettings, repository: Repository }

export enum FoldoutType {
  Repository,
  Branch,
  AppMenu,
  Publish,
  AddRepository,
}

export type Foldout =
  { type: FoldoutType.Repository } |
  { type: FoldoutType.Branch, expandCreateForm?: boolean } |
  { type: FoldoutType.AppMenu, enableAccessKeyNavigation: boolean, openedWithAccessKey?: boolean } |
  { type: FoldoutType.Publish } |
  { type: FoldoutType.AddRepository }

export enum RepositorySection {
  Changes,
  History
}

export interface IRepositoryState {
  readonly historyState: IHistoryState
  readonly changesState: IChangesState
  readonly selectedSection: RepositorySection

  /**
   * The name and email that will be used for the author info
   * when committing barring any race where user.name/user.email is
   * updated between us reading it and a commit being made
   * (ie we don't currently use this value explicitly when committing)
   */
  readonly commitAuthor: CommitIdentity | null

  readonly branchesState: IBranchesState

  /**
   * Mapping from lowercased email addresses to the associated GitHub user. Note
   * that an email address may not have an associated GitHub user, or the user
   * may still be loading.
   */
  readonly gitHubUsers: Map<string, IGitHubUser>

  /** The commits loaded, keyed by their full SHA. */
  readonly commits: Map<string, Commit>

  /**
   * The ordered local commit SHAs. The commits themselves can be looked up in
   * `commits.`
   */
  readonly localCommitSHAs: ReadonlyArray<string>

  /** The remote currently associated with the repository, if defined in the configuration */
  readonly remote: IRemote | null

  /** The state of the current branch in relation to its upstream. */
  readonly aheadBehind: IAheadBehind | null

  /** Is a push/pull/update in progress? */
  readonly pushPullInProgress: boolean

  /** The date the repository was last fetched. */
  readonly lastFetched: Date | null
}

export interface IBranchesState {
  readonly tip: Tip
  readonly defaultBranch: Branch | null
  readonly allBranches: ReadonlyArray<Branch>
  readonly recentBranches: ReadonlyArray<Branch>
}

export interface IHistorySelection {
  readonly sha: string | null
  readonly file: FileChange | null
}

export interface IHistoryState {
  readonly selection: IHistorySelection

  /** The ordered SHAs. */
  readonly history: ReadonlyArray<string>

  readonly changedFiles: ReadonlyArray<FileChange>

  readonly diff: IDiff | null
}

export interface IChangesState {
  readonly workingDirectory: WorkingDirectoryStatus
  readonly selectedFile: WorkingDirectoryFileChange | null
  readonly diff: IDiff | null

  /**
   * The commit message to use based on the contex of the repository, e.g., the
   * message from a recently undone commit.
   */
  readonly contextualCommitMessage: ICommitMessage | null

  /** The commit message for a work-in-progress commit in the changes view. */
  readonly commitMessage: ICommitMessage | null
}<|MERGE_RESOLUTION|>--- conflicted
+++ resolved
@@ -98,12 +98,7 @@
 }
 
 export enum PopupType {
-<<<<<<< HEAD
-  CreateBranch = 1,
-=======
-  AddRepository = 1,
->>>>>>> 885a0ffd
-  RenameBranch,
+  RenameBranch = 1,
   DeleteBranch,
   ConfirmDiscardChanges,
   UpdateAvailable,
@@ -112,12 +107,7 @@
   RepositorySettings,
 }
 
-<<<<<<< HEAD
-export type Popup = { type: PopupType.CreateBranch, repository: Repository } |
-=======
-export type Popup = { type: PopupType.AddRepository } |
->>>>>>> 885a0ffd
-                    { type: PopupType.RenameBranch, repository: Repository, branch: Branch } |
+export type Popup = { type: PopupType.RenameBranch, repository: Repository, branch: Branch } |
                     { type: PopupType.DeleteBranch, repository: Repository, branch: Branch } |
                     { type: PopupType.ConfirmDiscardChanges, repository: Repository, files: ReadonlyArray<WorkingDirectoryFileChange> } |
                     { type: PopupType.UpdateAvailable } |
