import * as React from 'react'
import { FileChange } from '../../models/status'
import List from '../list'

interface ICommitSummaryProps {
  readonly summary: string
  readonly body: string
  readonly files: ReadonlyArray<FileChange>
  readonly selectedFile: FileChange | null
  readonly onSelectedFileChanged: (file: FileChange) => void
}

export default class CommitSummary extends React.Component<ICommitSummaryProps, void> {
  private onSelectionChanged(row: number) {
    const file = this.props.files[row]
    this.props.onSelectedFileChanged(file)
  }

  private renderFile(row: number) {
    const file = this.props.files[row]
    return <div key={file.path}
                title={file.path}
                className='path'>{file.path}</div>
  }

  private rowForFile(file_: FileChange | null): number {
    const file = file_
    if (!file) { return -1 }

    let index = 0
    this.props.files.forEach((f, i) => {
      if (f.path === file.path) {
        index = i
        return
      }
    })
    return index
  }

  public render() {
    return (
<<<<<<< HEAD
      <div id='commit-summary'>
=======
      <div className='panel'>
>>>>>>> c439f9c1
        <div>{this.props.summary}</div>
        <div>&nbsp;</div>
        <div>{this.props.body}</div>
        <div className='files'>
          <List rowRenderer={row => this.renderFile(row)}
                rowCount={this.props.files.length}
                rowHeight={22}
                selectedRow={this.rowForFile(this.props.selectedFile)}
                onSelectionChanged={row => this.onSelectionChanged(row)}/>
        </div>
      </div>
    )
  }
}<|MERGE_RESOLUTION|>--- conflicted
+++ resolved
@@ -39,11 +39,7 @@
 
   public render() {
     return (
-<<<<<<< HEAD
-      <div id='commit-summary'>
-=======
-      <div className='panel'>
->>>>>>> c439f9c1
+      <div className='panel' id='commit-summary'>
         <div>{this.props.summary}</div>
         <div>&nbsp;</div>
         <div>{this.props.body}</div>
