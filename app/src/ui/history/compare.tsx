--- conflicted
+++ resolved
@@ -323,26 +323,12 @@
     }
 
     return (
-<<<<<<< HEAD
-      <div className="merge-cta">
-        <Button
-          type="submit"
-          disabled={count <= 0}
-          onClick={this.onCompareMergeClicked}
-        >
-          Merge into <strong>{this.props.currentBranch.name}</strong>
-        </Button>
-
-        {this.renderMergeDetails(formState, this.props.currentBranch)}
-      </div>
-=======
       <MergeCallToAction
         repository={this.props.repository}
         dispatcher={this.props.dispatcher}
         currentBranch={this.props.currentBranch}
         formState={formState}
       />
->>>>>>> be53d2c9
     )
   }
 
@@ -479,28 +465,6 @@
     }
   }
 
-<<<<<<< HEAD
-  private onCompareMergeClicked = async (event: React.MouseEvent<any>) => {
-    const formState = this.props.compareState.formState
-
-    if (formState.kind === ComparisonView.None) {
-      return
-    }
-
-    this.props.dispatcher.recordCompareInitiatedMerge()
-    await this.props.dispatcher.mergeBranch(
-      this.props.repository,
-      formState.comparisonBranch.name
-    )
-
-    await this.viewHistoryForBranch()
-    this.props.dispatcher.updateCompareForm(this.props.repository, {
-      filterText: '',
-    })
-  }
-
-=======
->>>>>>> be53d2c9
   private onBranchFilterTextChanged = (filterText: string) => {
     if (filterText.length === 0) {
       this.setState({ focusedBranch: null })
