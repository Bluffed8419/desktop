--- conflicted
+++ resolved
@@ -92,11 +92,8 @@
 import { PopupType, Popup } from '../models/popup'
 import { OversizedFiles } from './changes/oversized-files-warning'
 import { UsageStatsChange } from './usage-stats-change'
-<<<<<<< HEAD
 import { PushNeedsPullWarning } from './push-needs-pull'
-=======
 import { LocalChangesOverwrittenWarning } from './local-changes-overwritten'
->>>>>>> 6eb4064f
 
 const MinuteInMilliseconds = 1000 * 60
 const HourInMilliseconds = MinuteInMilliseconds * 60
@@ -1512,14 +1509,14 @@
             onDismissed={this.onPopupDismissed}
           />
         )
-<<<<<<< HEAD
-
       case PopupType.PushNeedsPull:
         return (
           <PushNeedsPullWarning
             dispatcher={this.props.dispatcher}
             repository={popup.repository}
-=======
+            onDismissed={this.onPopupDismissed}
+          />
+        )
       case PopupType.LocalChangesOverwritten:
         const { selectedState } = this.state
         if (
@@ -1537,7 +1534,6 @@
             retryAction={popup.retryAction}
             overwrittenFiles={popup.overwrittenFiles}
             workingDirectory={workingDirectory}
->>>>>>> 6eb4064f
             onDismissed={this.onPopupDismissed}
           />
         )
