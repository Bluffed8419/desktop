import * as React from 'react'
import { ipcRenderer } from 'electron'

import { Sidebar } from './sidebar'
import RepositoriesList from './repositories-list'
<<<<<<< HEAD
import {default as RepositoryView} from './repository'
import GitHubRepository from '../models/github-repository'
import NotLoggedIn from './not-logged-in'
import {WindowControls} from './window/window-controls'
import {Dispatcher, LocalStore} from '../lib/dispatcher'
=======
import { default as RepositoryView } from './repository'
import User from '../models/user'
import GitHubRepository from '../models/github-repository'
import NotLoggedIn from './not-logged-in'
import { WindowControls } from './window/window-controls'
import { Dispatcher } from '../lib/dispatcher'
>>>>>>> 79d3b1bb
import Repository from '../models/repository'
import { matchGitHubRepository } from '../lib/repository-matching'
import API, { getUserForEndpoint } from '../lib/api'
import { LocalGitOperations } from '../lib/local-git-operations'
import { IAppState } from '../lib/app-state'

interface IAppProps {
  readonly dispatcher: Dispatcher
  readonly store: LocalStore
}

export default class App extends React.Component<IAppProps, IAppState> {
  public constructor(props: IAppProps) {
    super(props)

<<<<<<< HEAD
    this.state = props.store.getState()
    props.store.onDidUpdate(state => this.setState(state))
=======
    props.dispatcher.onDidUpdate(state => {
      this.update(state.users, state.repositories)
    })

    this.state = {
      selectedRepository: null,
      users: new Array<User>(),
      loadingRepos: true,
      repos: new Array<Repository>()
    }

    // This is split out simply because TS doesn't like having an async
    // constructor.
    this.fetchInitialState()
  }

  private async fetchInitialState() {
    const users = await this.props.dispatcher.getUsers()
    const repos = await this.props.dispatcher.getRepositories()
    this.update(users, repos)
  }

  private update(users: ReadonlyArray<User>, repos: ReadonlyArray<Repository>) {
    // TODO: We should persist this but for now we'll select the first
    // repository available unless we already have a selection
    const haveSelection = Boolean(this.state.selectedRepository)
    const selectedRepository = (!haveSelection && repos.length > 0) ? repos[0] : this.state.selectedRepository
    this.setState(Object.assign({}, this.state, { users, repos, loadingRepos: false, selectedRepository }))
>>>>>>> 79d3b1bb
  }

  public componentDidMount() {
    document.ondragover = document.ondrop = (e) => {
      e.preventDefault()
    }

    document.body.ondrop = (e) => {
      const files = e.dataTransfer.files
      this.handleDragAndDrop(files)
      e.preventDefault()
    }
  }

  private handleDragAndDrop(fileList: FileList) {
    const paths: string[] = []
    for (let i = 0; i < fileList.length; i++) {
      const path = fileList[i]
      paths.push(path.path)
    }

    this.addRepositories(paths)
  }

  private async addRepositories(paths: string[]) {
    const repositories = paths.map(p => new Repository(p))
    const addedRepos = await this.props.dispatcher.addRepositories(repositories)

    addedRepos.forEach(repo => this.refreshGitHubRepositoryInfo(repo))
  }

  private renderTitlebar() {
    if (process.platform !== 'darwin' && process.platform !== 'win32') {
      return null
    }

    const winControls = process.platform === 'win32'
      ? <WindowControls />
      : null

    return (
      <div id='desktop-app-title-bar'>
        <span className='app-title'>GitHub Desktop</span>
        {winControls}
      </div>
    )
  }

  /** Put the main application menu into a context menu for now (win only) */
  private onContextMenu(e: React.MouseEvent) {
    if (process.platform === 'win32') {
      e.preventDefault()
      ipcRenderer.send('show-popup-app-menu', null)
    }
  }

  private renderApp() {
    const selectedRepository = this.state.selectedRepository!
    return (
      <div id='desktop-app-contents' onContextMenu={e => this.onContextMenu(e)}>
        <Sidebar>
          <RepositoriesList selectedRepository={selectedRepository}
                            onSelectionChanged={repository => this.onSelectionChanged(repository)}
                            repos={this.state.repositories}
                            // TODO: This is wrong. Just because we have 0 repos
                            // doesn't necessarily mean we're loading.
                            loading={this.state.repositories.length === 0}/>
        </Sidebar>
        <RepositoryView repository={this.state.selectedRepository!}
                        history={this.state.history}
                        dispatcher={this.props.dispatcher}/>
      </div>
    )
  }

  private renderNotLoggedIn() {
    return (
      <div id='desktop-app-contents'>
        <NotLoggedIn dispatcher={this.props.dispatcher}/>
      </div>
    )
  }

  public render() {
    return (
      <div id='desktop-app-chrome'>
        {this.renderTitlebar()}
        {this.state.users.length > 0 ? this.renderApp() : this.renderNotLoggedIn()}
      </div>
    )
  }

  private refreshRepository(repository: Repository) {
    // This probably belongs in the Repository component or whatever, but until
    // that exists...
    console.log(repository)
    this.refreshGitHubRepositoryInfo(repository)
  }

  private onSelectionChanged(repository: Repository) {
<<<<<<< HEAD
    this.props.dispatcher.selectRepository(repository)
=======
    this.setState(Object.assign({}, this.state, { selectedRepository: repository }))
>>>>>>> 79d3b1bb

    this.refreshRepository(repository)
  }

  private async guessGitHubRepository(repository: Repository): Promise<GitHubRepository | null> {
    // TODO: This is all kinds of wrong. We shouldn't assume the remote is named
    // `origin`.
    const remote = await LocalGitOperations.getConfigValue(repository, 'remote.origin.url')
    if (!remote) { return null }

    return matchGitHubRepository(this.state.users, remote)
  }

  private async refreshGitHubRepositoryInfo(repository: Repository): Promise<void> {
    let gitHubRepository = repository.gitHubRepository
    if (!gitHubRepository) {
      gitHubRepository = await this.guessGitHubRepository(repository)
    }

    if (!gitHubRepository) { return Promise.resolve() }

    const users = this.state.users
    const user = getUserForEndpoint(users, gitHubRepository.endpoint)
    if (!user) { return Promise.resolve() }

    const api = new API(user)
    const apiRepo = await api.fetchRepository(gitHubRepository.owner.login, gitHubRepository.name)

    const updatedRepository = repository.withGitHubRepository(gitHubRepository.withAPI(apiRepo))
    this.props.dispatcher.updateGitHubRepository(updatedRepository)
  }
}<|MERGE_RESOLUTION|>--- conflicted
+++ resolved
@@ -3,20 +3,11 @@
 
 import { Sidebar } from './sidebar'
 import RepositoriesList from './repositories-list'
-<<<<<<< HEAD
-import {default as RepositoryView} from './repository'
-import GitHubRepository from '../models/github-repository'
-import NotLoggedIn from './not-logged-in'
-import {WindowControls} from './window/window-controls'
-import {Dispatcher, LocalStore} from '../lib/dispatcher'
-=======
 import { default as RepositoryView } from './repository'
-import User from '../models/user'
 import GitHubRepository from '../models/github-repository'
 import NotLoggedIn from './not-logged-in'
 import { WindowControls } from './window/window-controls'
-import { Dispatcher } from '../lib/dispatcher'
->>>>>>> 79d3b1bb
+import { Dispatcher, LocalStore } from '../lib/dispatcher'
 import Repository from '../models/repository'
 import { matchGitHubRepository } from '../lib/repository-matching'
 import API, { getUserForEndpoint } from '../lib/api'
@@ -32,39 +23,8 @@
   public constructor(props: IAppProps) {
     super(props)
 
-<<<<<<< HEAD
     this.state = props.store.getState()
     props.store.onDidUpdate(state => this.setState(state))
-=======
-    props.dispatcher.onDidUpdate(state => {
-      this.update(state.users, state.repositories)
-    })
-
-    this.state = {
-      selectedRepository: null,
-      users: new Array<User>(),
-      loadingRepos: true,
-      repos: new Array<Repository>()
-    }
-
-    // This is split out simply because TS doesn't like having an async
-    // constructor.
-    this.fetchInitialState()
-  }
-
-  private async fetchInitialState() {
-    const users = await this.props.dispatcher.getUsers()
-    const repos = await this.props.dispatcher.getRepositories()
-    this.update(users, repos)
-  }
-
-  private update(users: ReadonlyArray<User>, repos: ReadonlyArray<Repository>) {
-    // TODO: We should persist this but for now we'll select the first
-    // repository available unless we already have a selection
-    const haveSelection = Boolean(this.state.selectedRepository)
-    const selectedRepository = (!haveSelection && repos.length > 0) ? repos[0] : this.state.selectedRepository
-    this.setState(Object.assign({}, this.state, { users, repos, loadingRepos: false, selectedRepository }))
->>>>>>> 79d3b1bb
   }
 
   public componentDidMount() {
@@ -165,11 +125,7 @@
   }
 
   private onSelectionChanged(repository: Repository) {
-<<<<<<< HEAD
     this.props.dispatcher.selectRepository(repository)
-=======
-    this.setState(Object.assign({}, this.state, { selectedRepository: repository }))
->>>>>>> 79d3b1bb
 
     this.refreshRepository(repository)
   }
