--- conflicted
+++ resolved
@@ -23,12 +23,7 @@
 import { DiscardChanges } from './discard-changes'
 import { updateStore, UpdateState } from './lib/update-store'
 import { getDotComAPIEndpoint } from '../lib/api'
-<<<<<<< HEAD
-import { StatsStore, ILaunchStats } from '../lib/stats'
-=======
-import { MenuIDs } from '../main-process/menu'
 import { ILaunchStats } from '../lib/stats'
->>>>>>> 92db89c0
 import { Welcome } from './welcome'
 import { AppMenu } from './app-menu'
 import { findItemByAccessKey, itemIsSelectable } from '../models/app-menu'
