import * as React from 'react'
import * as classNames from 'classnames'
import { createUniqueId, releaseUniqueId } from './id-pool'
import { LinkButton } from './link-button'

interface ITextBoxProps {
  /** The label for the input field. */
  readonly label?: string | JSX.Element

  /**
   * An optional className to be applied to the rendered
   * top level element of the component.
   */
  readonly className?: string

  /** The placeholder for the input field. */
  readonly placeholder?: string

  /** The current value of the input field. */
  readonly value?: string

  /** Whether the input field should auto focus when mounted. */
  readonly autoFocus?: boolean

  /** Whether the input field is disabled. */
  readonly disabled?: boolean

  /**
   * Called when the user changes the value in the input field.
   *
   * This differs from the onChange event in that it passes only the new
   * value and not the event itself. Subscribe to the onChange event if you
   * need the ability to prevent the action from occurring.
   *
   * This callback will not be invoked if the callback from onChange calls
   * preventDefault.
   */
  readonly onValueChanged?: (value: string) => void

  /** Called on key down. */
  readonly onKeyDown?: (event: React.KeyboardEvent<HTMLInputElement>) => void

  /** The type of the input. Defaults to `text`. */
  readonly type?: 'text' | 'search' | 'password'

  /**
   * An optional text for a link label element. A link label is, for the purposes
   * of this control an anchor element that's rendered alongside (ie on the same)
   * row as the the label element.
   *
   * Note that the link label will only be rendered if the textbox has a
   * label text (specified through the label prop). A link label is used for
   * presenting the user with a contextual link related to a specific text
   * input such as a password recovery link for a password text box.
   */
  readonly labelLinkText?: string

  /**
   * An optional URL to be opened when the label link (if present, see the
   * labelLinkText prop for more details) is clicked. The link will be opened using the
   * standard semantics of a LinkButton, i.e. in the configured system browser.
   *
   * If not specified consumers need to subscribe to the onLabelLinkClick event.
   */
  readonly labelLinkUri?: string

  /**
   * An optional event handler which is invoked when the label link (if present,
   * see the labelLinkText prop for more details) is clicked. See the onClick
   * event on the LinkButton component for more details.
   */
  readonly onLabelLinkClick?: () => void

  /** The tab index of the input element. */
  readonly tabIndex?: number
}

interface ITextBoxState {
  /**
   * An automatically generated id for the input element used to reference
   * it from the label element. This is generated once via the id pool when the
   * component is mounted and then released once the component unmounts.
   */
  readonly inputId?: string

  /**
   * Text to display in the underlying input element
   */
  readonly value?: string
}

/** An input element with app-standard styles. */
export class TextBox extends React.Component<ITextBoxProps, ITextBoxState> {
  private inputElement: HTMLInputElement | null = null

  public componentWillMount() {
    const friendlyName = this.props.label || this.props.placeholder
    const inputId = createUniqueId(`TextBox_${friendlyName}`)

    this.setState({ inputId, value: this.props.value })
  }

  public componentWillUnmount() {
    if (this.state.inputId) {
      releaseUniqueId(this.state.inputId)
    }
  }

  public componentWillReceiveProps(nextProps: ITextBoxProps) {
    if (this.state.value !== nextProps.value) {
      this.setState({ value: nextProps.value })
    }
  }

  /**
   * Selects all text (if any) in the inner text input element. Note that this method does not
   * automatically move keyboard focus, see the focus method for that
   */
  public selectAll() {
    if (this.inputElement !== null) {
      this.inputElement.select()
    }
  }

<<<<<<< HEAD
  /**
   * Programmatically moves keyboard focus to the inner text input element if it can be focused
   * (i.e. if it's not disabled explicitly or implicitly through for example a fieldset).
   */
  public focus() {
    if (this.inputElement === null) {
      return
    }

    this.inputElement.focus()
  }

  private onChange = (event: React.FormEvent<HTMLInputElement>) => {
    const value = event.currentTarget.value

=======
>>>>>>> a70d7c5b
    this.setState({ value }, () => {
      if (this.props.onValueChanged) {
        this.props.onValueChanged(value)
      }
    })
  }

  private inputRef = (element: HTMLInputElement | null) => {
    this.inputElement = element
  }

  private renderLabelLink() {
    if (!this.props.labelLinkText) {
      return null
    }

    return (
      <LinkButton
        uri={this.props.labelLinkUri}
        onClick={this.props.onLabelLinkClick}
        className="link-label"
      >
        {this.props.labelLinkText}
      </LinkButton>
    )
  }

  private renderLabel() {
    if (!this.props.label) {
      return null
    }

    return (
      <div className="label-container">
        <label htmlFor={this.state.inputId}>{this.props.label}</label>
        {this.renderLabelLink()}
      </div>
    )
  }

  public render() {
    const className = classNames('text-box-component', this.props.className)
    const inputId = this.props.label ? this.state.inputId : undefined

    return (
      <div className={className}>
        {this.renderLabel()}

        <input
          id={inputId}
          ref={this.inputRef}
          autoFocus={this.props.autoFocus}
          disabled={this.props.disabled}
          type={this.props.type}
          placeholder={this.props.placeholder}
          value={this.state.value}
          onChange={this.onChange}
          onKeyDown={this.props.onKeyDown}
          tabIndex={this.props.tabIndex}
        />
      </div>
    )
  }
}<|MERGE_RESOLUTION|>--- conflicted
+++ resolved
@@ -122,7 +122,6 @@
     }
   }
 
-<<<<<<< HEAD
   /**
    * Programmatically moves keyboard focus to the inner text input element if it can be focused
    * (i.e. if it's not disabled explicitly or implicitly through for example a fieldset).
@@ -138,8 +137,6 @@
   private onChange = (event: React.FormEvent<HTMLInputElement>) => {
     const value = event.currentTarget.value
 
-=======
->>>>>>> a70d7c5b
     this.setState({ value }, () => {
       if (this.props.onValueChanged) {
         this.props.onValueChanged(value)
@@ -147,7 +144,7 @@
     })
   }
 
-  private inputRef = (element: HTMLInputElement | null) => {
+  private onInputRef = (element: HTMLInputElement | null) => {
     this.inputElement = element
   }
 
@@ -190,7 +187,7 @@
 
         <input
           id={inputId}
-          ref={this.inputRef}
+          ref={this.onInputRef}
           autoFocus={this.props.autoFocus}
           disabled={this.props.disabled}
           type={this.props.type}
