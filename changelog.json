--- conflicted
+++ resolved
@@ -1,8 +1,5 @@
 {
   "releases": {
-<<<<<<< HEAD
-    "2.2.5-test1": ["[Fixed] Sign Windows installers using SHA256 file digest"],
-=======
     "2.2.5-beta1": [
       "[Added] Users can configure Desktop to always bring or leave changes when switching branches - #7746",
       "[Added] Prompt users to re-authorize if required by any of their GitHub organizations - #8910",
@@ -12,7 +9,7 @@
       "[Fixed] Update branch protection state for checkout outside of Desktop - #8790",
       "[Improved] Re-designed preferences dialog - #8774"
     ],
->>>>>>> bfe3101e
+    "2.2.5-test1": ["[Fixed] Sign Windows installers using SHA256 file digest"],
     "2.2.4": [
       "[New] Warn when committing to a protected branch - #7023",
       "[New] Warn when committing to a repository you don't have write access to - #8665",
