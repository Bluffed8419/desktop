--- conflicted
+++ resolved
@@ -3,34 +3,13 @@
 // NB: This _must_ be incremented whenever the DB key scheme changes.
 const DatabaseVersion = 1
 
-<<<<<<< HEAD
-interface IDatabaseOwner {
-  id?: number
-  login: string
-  endpoint: string
-}
-
-interface IDatabaseGitHubRepository {
-  id?: number
-  ownerID: number
-  name: string
-  private?: boolean
-  fork?: boolean
-  htmlURL?: string
-}
-
-interface IDatabaseRepository {
-  id?: number
-  gitHubRepositoryID?: number
-  path: string
-=======
-export interface DatabaseOwner {
+export interface IDatabaseOwner {
   readonly id?: number | null
   readonly login: string
   readonly endpoint: string
 }
 
-export interface DatabaseGitHubRepository {
+export interface IDatabaseGitHubRepository {
   readonly id?: number | null
   readonly ownerID: number
   readonly name: string
@@ -39,11 +18,10 @@
   readonly htmlURL: string | null
 }
 
-export interface DatabaseRepository {
+export interface IDatabaseRepository {
   readonly id?: number | null
   readonly gitHubRepositoryID: number | null
   readonly path: string
->>>>>>> d7150707
 }
 
 /** The app database. */
