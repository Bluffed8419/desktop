import {shell} from 'electron'
import * as React from 'react'

import User from './user'
import {Repo} from './lib/api'

<<<<<<< HEAD
import {Octicon, OcticonSymbol} from './octicon'
import {console as remoteConsole, ping} from './shared-process/interface'
=======
import {Octicon, OcticonSymbol} from './ui/octicons'
>>>>>>> bb721711

interface InfoProps {
  selectedRepo: Repo,
  user: User
}

interface InfoState {

}

const ContainerStyle = {
  display: 'flex',
  flexDirection: 'column',
  flex: 1
}

export default class Info extends React.Component<InfoProps, InfoState> {
  private renderNoSelection() {
    return (
      <div>
        <div>No repo selected!</div>
      </div>
    )
  }

  private iconForRepo(repo: Repo): OcticonSymbol {

    if (repo.private) { return OcticonSymbol.lock }
    if (repo.fork) { return OcticonSymbol.repoForked }

    return OcticonSymbol.repo
  }

  public render() {
    const repo = this.props.selectedRepo
    if (!repo) {
      return this.renderNoSelection()
    }

    const symbol = this.iconForRepo(repo)

    return (
      <div style={ContainerStyle}>
        <h1><Octicon height={32} width={32} symbol={symbol} /> {repo.name}</h1>
        Stars: {repo.stargazersCount}

        <button onClick={() => this.onOpen()}>Open</button>
      </div>
    )
  }

  private async onOpen() {
    // const repo = this.props.selectedRepo
    // shell.openExternal(repo.htmlUrl)

    remoteConsole.log('hey', 'there')

    const start = Date.now()
    const response = await ping()
    const end = Date.now()
    console.log(`Roundtrip: ${end - start}`)
    console.log(`Response: ${response}`)
  }
}<|MERGE_RESOLUTION|>--- conflicted
+++ resolved
@@ -4,12 +4,8 @@
 import User from './user'
 import {Repo} from './lib/api'
 
-<<<<<<< HEAD
-import {Octicon, OcticonSymbol} from './octicon'
+import {Octicon, OcticonSymbol} from './ui/octicons'
 import {console as remoteConsole, ping} from './shared-process/interface'
-=======
-import {Octicon, OcticonSymbol} from './ui/octicons'
->>>>>>> bb721711
 
 interface InfoProps {
   selectedRepo: Repo,
